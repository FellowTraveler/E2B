import { Fragment, useState } from 'react'
import Link from 'next/link'
import { Dialog, Transition } from '@headlessui/react'
import clsx from 'clsx'
import {
  Zap,
  ListEnd,
  X,
  Menu,
} from 'lucide-react'
import { usePostHog } from 'posthog-js/react'

import { projects, deployments } from 'db/prisma'
import { useSupabaseClient } from '@supabase/auth-helpers-react'
import { useRouter } from 'next/router'
import AgentListItem from './AgentListItem'

const navigation = [
  {
    name: 'Deployed Agents',
    href: '/',
    icon: Zap,
    current: true,
  },
  {
    name: 'Run Queue',
    href: '/runs',
    icon: ListEnd,
    current: false,
  },
]

const statuses = {
  disabled: 'text-gray-500 bg-gray-100/10',
  enabled: 'text-green-400 bg-green-400/10',
}

export interface Props {
  projects: (projects & { deployments: deployments[] })[]
}

export default function AgentOverview({ projects }: Props) {
  const supabaseClient = useSupabaseClient()
  const router = useRouter()
  const [sidebarOpen, setSidebarOpen] = useState(false)
  const posthog = usePostHog()

  async function signOut() {
    await supabaseClient.auth.signOut()
    posthog?.reset(true)
    router.push('/sign')
  }

  function selectAgent(e: any, projectID: string) {
    e.preventDefault()
    posthog?.capture('selected deployed agent', { projectID: projectID })
    router.push(`/${projectID}`)
  }

  const projectsWithDeployments = projects
    .filter(p => {
      if (p.deployments.length !== 1) return false

      const deployment = p.deployments[0]
      const auth = deployment.auth as any
      if (!auth) return false
      return deployment.enabled
    })
    .map(p => ({
      project: p,
      deployment: p.deployments[0],
    }))

  console.log('projects with deployments', projectsWithDeployments)

  return (
    <div className="overflow-hidden">
      {/* Mobile sidebar */}
      <Transition.Root show={sidebarOpen} as={Fragment}>
        <Dialog as="div" className="relative z-50 xl:hidden" onClose={setSidebarOpen}>
          <Transition.Child
            as={Fragment}
            enter="transition-opacity ease-linear duration-300"
            enterFrom="opacity-0"
            enterTo="opacity-100"
            leave="transition-opacity ease-linear duration-300"
            leaveFrom="opacity-100"
            leaveTo="opacity-0"
          >
            <div className="fixed inset-0 bg-gray-900/80" />
          </Transition.Child>

          <div className="fixed inset-0 flex">
            <Transition.Child
              as={Fragment}
              enter="transition ease-in-out duration-300 transform"
              enterFrom="-translate-x-full"
              enterTo="translate-x-0"
              leave="transition ease-in-out duration-300 transform"
              leaveFrom="translate-x-0"
              leaveTo="-translate-x-full"
            >
              <Dialog.Panel className="relative mr-16 flex w-full max-w-xs flex-1">
                <Transition.Child
                  as={Fragment}
                  enter="ease-in-out duration-300"
                  enterFrom="opacity-0"
                  enterTo="opacity-100"
                  leave="ease-in-out duration-300"
                  leaveFrom="opacity-100"
                  leaveTo="opacity-0"
                >
                  <div className="absolute left-full top-0 flex w-16 justify-center pt-5">
                    <button type="button" className="-m-2.5 p-2.5" onClick={() => setSidebarOpen(false)}>
                      <span className="sr-only">Close sidebar</span>
                      <X className="text-white" aria-hidden="true" />
                    </button>
                  </div>
                </Transition.Child>
                {/* Sidebar component, swap this element with another sidebar if you like */}
                <div className="flex grow flex-col gap-y-5 overflow-y-auto bg-gray-900 px-6 ring-1 ring-white/10">
                  {/* Logo */}
                  {/* <div className="flex h-16 shrink-0 items-center">
                    <img
                      className="h-8 w-auto"
                      src="https://tailwindui.com/img/logos/mark.svg?color=indigo&shade=500"
                      alt="Your Company"
                    />
                  </div> */}
                  <nav className="flex flex-1 flex-col">
                    <ul role="list" className="flex flex-1 flex-col gap-y-7">
                      <li>
                        <ul role="list" className="-mx-2 space-y-1">
                          {navigation.map((item) => (
                            <li key={item.name}>
                              <a
                                href={item.href}
                                className={clsx(
                                  item.current
                                    ? 'bg-gray-800 text-white'
                                    : 'text-gray-400 hover:text-white hover:bg-gray-800',
                                  'group flex gap-x-3 rounded-md p-2 text-sm leading-6 font-semibold'
                                )}
                              >
                                <item.icon size={14} aria-hidden="true" />
                                {item.name}
                              </a>
                            </li>
                          ))}
                        </ul>
                      </li>
                      <li className="-mx-6 mt-auto">
                        <div
                          className="flex items-center gap-x-4 px-6 py-3 text-sm font-semibold leading-6 text-white"
                        >
                          <button
                            className="text-sm font-semibold text-white"
                            onClick={signOut}
                          >
                            Log out
                          </button>
                        </div>
                      </li>
                    </ul>
                  </nav>
                </div>
              </Dialog.Panel>
            </Transition.Child>
          </div>
        </Dialog>
      </Transition.Root>

      {/* Static sidebar for desktop */}
      <div className="hidden xl:fixed xl:inset-y-0 xl:z-50 xl:flex xl:w-72 xl:flex-col">
        {/* Sidebar component, swap this element with another sidebar if you like */}
        <div className="flex grow flex-col gap-y-5 overflow-y-auto bg-black/10 px-6 ring-1 ring-white/5">
          {/* Logo */}
          {/* <div className="flex h-16 shrink-0 items-center">
            <img
              className="h-8 w-auto"
              src="https://tailwindui.com/img/logos/mark.svg?color=indigo&shade=500"
              alt="Your Company"
            />
          </div> */}
          <nav className="flex flex-1 flex-col py-[22px]">
            <ul role="list" className="flex flex-1 flex-col gap-y-7">
              <li>
                <ul role="list" className="-mx-2 space-y-1">
                  {navigation.map((item) => (
                    <li key={item.name}>
                      <a
                        href={item.href}
                        className={clsx(
                          item.current
                            ? 'bg-gray-800 text-white'
                            : 'text-gray-400 hover:text-white hover:bg-gray-800',
                          'group flex gap-x-3 rounded-md px-2 py-1 text-sm leading-6 font-semibold flex items-center'
                        )}
                      >
                        <item.icon size={16} className="shrink-0" aria-hidden="true" />
                        {item.name}
                      </a>
                    </li>
                  ))}
                </ul>
              </li>
              <li className="-mx-6 mt-auto">
                <div
                  className="flex items-center gap-x-4 px-6 py-3 text-sm font-semibold leading-6 text-white"
                >
                  <button
                    className="text-sm font-semibold text-white"
                    onClick={signOut}
                  >
                    Log out
                  </button>
                </div>
              </li>
            </ul>
          </nav>
        </div>
      </div>

      <div className="xl:pl-72">
        {/* Mobile menu icon */}
        <div className="xl:hidden sticky top-0 z-40 flex h-16 shrink-0 items-center gap-x-6 border-b border-white/5 bg-gray-900 px-4 shadow-sm sm:px-6 lg:px-8">
          <button type="button" className="-m-2.5 p-2.5 text-white xl:hidden" onClick={() => setSidebarOpen(true)}>
            <span className="sr-only">Open sidebar</span>
            <Menu aria-hidden="true" />
          </button>
        </div>

        <main className="overflow-hidden">
          <header className="flex items-center justify-between border-b border-white/5 p-4 sm:p-6 lg:px-8">
            <h1 className="text-2xl font-semibold leading-7 text-white">Deployed Agents</h1>
          </header>

          {/* Deployment list */}
          <ul role="list" className="px-4 sm:px-6 lg:px-8 space-y-4 overflow-auto">
            {projectsWithDeployments.map(p => (
              <li
                key={p.project.id}
              >
                <Link
                  href={p.project.id}
                  onClick={(e) => selectAgent(e, p.project.id)}
                >
<<<<<<< HEAD
                  <div className="flex items-center gap-x-3">
                    <div className={clsx(statuses[p.deployment.enabled ? 'enabled' : 'disabled'], 'flex-none rounded-full p-1')}>
                      <div className="h-2 w-2 rounded-full bg-current" />
                    </div>
                    <h2 className="min-w-0 text-sm font-semibold leading-6 text-white">
                      <a className="flex gap-x-2">
                        <span className="truncate">{p.project.name}</span>
                        <span className="text-gray-400">-</span>
                        <span className="whitespace-nowrap">{(p.deployment?.auth as any)?.['github']?.['owner'] + '/' + (p.deployment?.auth as any)?.['github']?.['repo']}</span>
                        <span className="absolute inset-0" />
                      </a>
                    </h2>
                  </div>
                  <div className="mt-3 flex items-center gap-x-2.5 text-xs leading-5 text-gray-400">
                    <p className="truncate">{`PR#${(p.deployment?.auth as any)?.['github']?.['pr_number']}`}</p>
                    <svg viewBox="0 0 2 2" className="h-0.5 w-0.5 flex-none fill-gray-300">
                      <circle cx={1} cy={1} r={1} />
                    </svg>
                  </div>
                </div>
                <ChevronRight
                  size={16}
                  className="text-gray-400"
                  aria-hidden="true"
                />
=======
                  <AgentListItem
                    agent={p}
                  />
                </Link>
>>>>>>> 4f79665c
              </li>
            ))}
          </ul>
        </main>
      </div>
    </div >
  )
}<|MERGE_RESOLUTION|>--- conflicted
+++ resolved
@@ -245,38 +245,10 @@
                   href={p.project.id}
                   onClick={(e) => selectAgent(e, p.project.id)}
                 >
-<<<<<<< HEAD
-                  <div className="flex items-center gap-x-3">
-                    <div className={clsx(statuses[p.deployment.enabled ? 'enabled' : 'disabled'], 'flex-none rounded-full p-1')}>
-                      <div className="h-2 w-2 rounded-full bg-current" />
-                    </div>
-                    <h2 className="min-w-0 text-sm font-semibold leading-6 text-white">
-                      <a className="flex gap-x-2">
-                        <span className="truncate">{p.project.name}</span>
-                        <span className="text-gray-400">-</span>
-                        <span className="whitespace-nowrap">{(p.deployment?.auth as any)?.['github']?.['owner'] + '/' + (p.deployment?.auth as any)?.['github']?.['repo']}</span>
-                        <span className="absolute inset-0" />
-                      </a>
-                    </h2>
-                  </div>
-                  <div className="mt-3 flex items-center gap-x-2.5 text-xs leading-5 text-gray-400">
-                    <p className="truncate">{`PR#${(p.deployment?.auth as any)?.['github']?.['pr_number']}`}</p>
-                    <svg viewBox="0 0 2 2" className="h-0.5 w-0.5 flex-none fill-gray-300">
-                      <circle cx={1} cy={1} r={1} />
-                    </svg>
-                  </div>
-                </div>
-                <ChevronRight
-                  size={16}
-                  className="text-gray-400"
-                  aria-hidden="true"
-                />
-=======
                   <AgentListItem
                     agent={p}
                   />
                 </Link>
->>>>>>> 4f79665c
               </li>
             ))}
           </ul>
