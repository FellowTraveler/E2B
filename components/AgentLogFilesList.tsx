--- conflicted
+++ resolved
@@ -20,7 +20,6 @@
   LiteLogUpload,
   LiteLogFile,
 } from 'utils/agentLogs'
-import Spinner from 'components/Spinner'
 import AgentLogFileContent from 'components/AgentLogFileContent'
 import UploadTree from 'components/UploadFiletree'
 import RenameLogUploadButton from 'components/RenameLogUploadButton'
@@ -204,11 +203,7 @@
             onResizeFinished={setSizes}
             minWidths={[120, 120]}
           >
-<<<<<<< HEAD
             <div className="flex flex-col space-y-4 sm:px-4 lg:px-8 flex-1 relative">
-=======
-            <div className="flex flex-col space-y-4 sm:px-4 flex-1">
->>>>>>> 81e79686
               {sortedLogUploads.map((logUpload, i) => (
                 <div
                   key={logUpload.id}
