from typing import List, Dict
from enum import Enum
from supabase import create_client


class DeploymentState(Enum):
    Generating = "generating"
    Deploying = "deploying"
    Finished = "finished"
    Error = "error"


deploymentsTable = "deployments"


class Database:
    def __init__(self, url: str, key: str):
        self.client = create_client(url, key)

    def create_deployment(self, run_id: str, project_id: str, route_id: str) -> None:
        self.client.table(deploymentsTable).insert(
            {
                "id": run_id,
                "project_id": project_id,
                "route_id": route_id,
                "state": DeploymentState.Generating.value,
            },
        ).execute()

    def push_logs(self, run_id: str, logs: List[Dict[str, str]]) -> None:
        if len(logs) > 0:
            self.client.table(deploymentsTable).update(
                {
                    "logs": logs,
                }
            ).eq("id", run_id).execute()

    def push_raw_logs(self, run_id: str, logs_raw: str) -> None:
        if logs_raw:
            self.client.table(deploymentsTable).update(
                {
                    "logs_raw": logs_raw,
                }
            ).eq("id", run_id).execute()

    def update_state(self, run_id: str, state: DeploymentState) -> None:
        self.client.table(deploymentsTable).update(
            {
                "state": state.value,
            }
        ).eq("id", run_id).execute()

<<<<<<< HEAD
    def update_url(self, run_id: str, url: str) -> None:
        self.client.table(deploymentsTable).update(
            {
                "url": url,
            }
        ).eq("id", run_id).execute()
=======
    def finish_deployment(self, run_id: str, url: str | None) -> None:
        update = {
            "url": url,
            "state": DeploymentState.Finished.value,
        }

        if url is not None:
            update["url"] = url

        self.client.table("deployments").update(update).eq("id", run_id).execute()
>>>>>>> c1f8b4c6
<|MERGE_RESOLUTION|>--- conflicted
+++ resolved
@@ -50,14 +50,6 @@
             }
         ).eq("id", run_id).execute()
 
-<<<<<<< HEAD
-    def update_url(self, run_id: str, url: str) -> None:
-        self.client.table(deploymentsTable).update(
-            {
-                "url": url,
-            }
-        ).eq("id", run_id).execute()
-=======
     def finish_deployment(self, run_id: str, url: str | None) -> None:
         update = {
             "url": url,
@@ -67,5 +59,4 @@
         if url is not None:
             update["url"] = url
 
-        self.client.table("deployments").update(update).eq("id", run_id).execute()
->>>>>>> c1f8b4c6
+        self.client.table("deployments").update(update).eq("id", run_id).execute()