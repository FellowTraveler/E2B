from typing import List, Dict
from langchain.llms.openai import OpenAIChat, OpenAI

# from codegen.tools.documentation import ReadDocumentation
from codegen.env import EnvVar
from codegen.js_agent import create_js_agent
from codegen.prompt import PREFIX, SUFFIX
from codegen.tools.playground import create_playground_tools
from codegen.tools.javascript import JavascriptEvalTool
from database import Database


def generate_req_handler(
    db: Database,
    run_id: str,
    blocks: List[Dict],
    method: str,
    route: str,
    envs: List[EnvVar],
):
    request_body_template = next(
        block for block in blocks if block["type"] == "RequestBody"
    )["prompt"]

    playground_tools, playground = create_playground_tools(
        envs=envs,
        route=route,
        method=method,
        request_body_template=request_body_template,
    )

    executor = create_js_agent(
        db=db,
        run_id=run_id,
        llm=OpenAI(temperature=0, max_tokens=1000),
        # llm=OpenAI(temperature=0, model_name='code-davinci-002', max_tokens=1000),
        # llm=OpenAIChat(temperature=0, max_tokens=1000),
        tools=[
            # ReadDocumentation()
            # JavascriptEvalTool(),
            *playground_tools,
        ],
        verbose=True,
    )

<<<<<<< HEAD
    # Convert env vars to a markdown list enumerating env names on separate lines.
=======
    # Convert description of the body block to a Typescript interface declaration.
    body_block = next(block for block in blocks if block["type"] == "RequestBody")
    req_body_str = f"""interface RequestBody {{
        {body_block["prompt"]}
    }}
    """
    print("REQ BODY BLOCK")
    print(req_body_str)

    # Convert env vars to Javascript comments, each on its on line for each env var.
>>>>>>> 8e6c454f
    envs_str = ""
    for env in envs:
        envs_str += f'// const {env["key"]} = `env.{env["key"]}`\n'

    prompt = PREFIX.format(
        method=method, envs=envs_str, request_body=request_body_template
    )

    for idx, block in enumerate(blocks):
        if block["type"] == "Basic":
            prompt = prompt + "\n" + "{}. ".format(idx + 1) + block["prompt"] + "\n"

    prompt = prompt + "\n" + SUFFIX.format(method=method)

    handler_code = executor.run(prompt).strip("`").strip()

    playground.close()

    return prompt, handler_code<|MERGE_RESOLUTION|>--- conflicted
+++ resolved
@@ -43,20 +43,7 @@
         verbose=True,
     )
 
-<<<<<<< HEAD
-    # Convert env vars to a markdown list enumerating env names on separate lines.
-=======
-    # Convert description of the body block to a Typescript interface declaration.
-    body_block = next(block for block in blocks if block["type"] == "RequestBody")
-    req_body_str = f"""interface RequestBody {{
-        {body_block["prompt"]}
-    }}
-    """
-    print("REQ BODY BLOCK")
-    print(req_body_str)
-
     # Convert env vars to Javascript comments, each on its on line for each env var.
->>>>>>> 8e6c454f
     envs_str = ""
     for env in envs:
         envs_str += f'// const {env["key"]} = `env.{env["key"]}`\n'
