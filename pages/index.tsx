--- conflicted
+++ resolved
@@ -15,7 +15,7 @@
 }
 
 export interface Props {
-  projects: (projects & { log_uploads: LiteLogUpload[], deployments: deployments[] })[]
+  projects: (projects & { log_uploads: LiteLogUpload[], deployments: LiteDeployment[] })[]
   defaultProjectID: string
 }
 
@@ -29,11 +29,7 @@
   return path.join(lastTwoDirs, fileName)
 }
 
-<<<<<<< HEAD
 function formatLogFileContent(logFile: log_files) {
-=======
-function formatLogFileContent(logFile: Omit<log_files, 'project_id' | 'type' | 'size' | 'last_modified' | 'deployment_id'>) {
->>>>>>> ed8989fe
   const relativePath = getLastTwoDirsAndFile(logFile.relativePath)
 
   if (logFile.filename.includes('user_input')) {
@@ -107,7 +103,6 @@
         },
         include: {
           log_uploads: {
-<<<<<<< HEAD
             include: {
               log_files: true,
             },
@@ -115,13 +110,6 @@
           deployments: {
             include: {
               projects: {
-=======
-            select: {
-              display_name: true,
-              id: true,
-              created_at: true,
-              log_files: {
->>>>>>> ed8989fe
                 select: {
                   name: true,
                 },
@@ -275,13 +263,7 @@
   }
 }
 
-<<<<<<< HEAD
 function Home({ projects, defaultProjectID, view }: Props) {
-=======
-function Home({ projects, defaultProjectID }: Props) {
-
-
->>>>>>> ed8989fe
   return (
     <DashboardHome
       view={view}
