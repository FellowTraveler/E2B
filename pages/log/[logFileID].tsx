--- conflicted
+++ resolved
@@ -16,11 +16,8 @@
 } from 'utils/agentLogs'
 import AgentPrompLogDetail from 'components/AgentPromptLogDetail'
 import AgentPromptLogsList from 'components/AgentPromptLogsList'
-<<<<<<< HEAD
 import { alwaysTrue } from 'utils/positive'
-=======
 import AgentNextActionLogDetail from 'components/AgentNextActionLogDetail'
->>>>>>> 6bebe552
 
 interface PathProps extends ParsedUrlQuery {
   logFileID: string
@@ -140,44 +137,7 @@
       </header>
 
       <div className="flex-1 flex items-start justify-start space-x-2 sm:p-6 lg:px-8 overflow-hidden">
-<<<<<<< HEAD
-        <Splitter
-          draggerClassName={clsx(
-            'bg-gray-700 group-hover:bg-[#6366F1] transition-all delay-75 duration-[400ms] w-0.5 h-full',
-            isResizing && 'bg-[#6366F1]',
-          )}
-          gutterClassName={clsx(
-            'mx-2 bg-transparent hover:bg-[#6366F1] transition-all delay-75 duration-[400ms] px-0.5 rounded-sm group',
-            isResizing && 'bg-[#6366F1]',
-          )}
-          classes={['flex', 'flex']}
-          onResizeStarted={() => setIsResizing(true)}
-          onResizeFinished={(_, newSizes) => {
-            setIsResizing(false)
-            setSizes(newSizes)
-          }}
-          initialSizes={sizes}
-        >
-          {logFile.filename.includes('full_message_history') || logFile.filename.includes('current_context') ? (
-            <>
-              <AgentPromptLogsList
-                logs={(logFile.content as AgentPromptLogs).logs}
-                onSelected={setSelectedLog}
-              />
-              <AgentPrompLogDetail
-                log={selectedLog}
-              />
-            </>
-          ) : logFile.filename.includes('next_action') ? (
-            <div />
-          ) : (
-            <div>
-              Unexpected JSON format. Please reach out to the e2b team.
-            </div>
-          )}
-        </Splitter>
-=======
-        {logFile.name.includes('full_message_history') || logFile.name.includes('current_context') ? (
+        {logFile.filename.includes('full_message_history') || logFile.filename.includes('current_context') ? (
           <Splitter
             draggerClassName={clsx(
               'bg-gray-700 group-hover:bg-[#6366F1] transition-all delay-75 duration-[400ms] w-0.5 h-full',
@@ -203,7 +163,7 @@
               log={selectedLog}
             />
           </Splitter>
-        ) : logFile.name.includes('next_action') ? (
+        ) : logFile.filename.includes('next_action') ? (
           <AgentNextActionLogDetail
             log={logFile.content as AgentNextActionLog}
           />
@@ -212,7 +172,6 @@
             Unexpected JSON format. Please reach out to the e2b team.
           </div>
         )}
->>>>>>> 6bebe552
       </div>
     </main >
   )
