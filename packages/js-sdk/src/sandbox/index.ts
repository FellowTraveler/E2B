--- conflicted
+++ resolved
@@ -477,26 +477,12 @@
    * ```
    */
   static async create(opts: SandboxOpts): Promise<Sandbox>;
-<<<<<<< HEAD
   static async create(optsOrTemplate?: string | SandboxOpts) {
-    const opts = typeof optsOrTemplate === 'string' ? { template: optsOrTemplate } : optsOrTemplate
-    return new Sandbox(opts)
-      ._open({ timeout: opts?.timeout })
-      .then(async (sandbox) => {
-        if (opts?.cwd) {
-          console.log(`Custom cwd for Sandbox set: "${opts.cwd}"`)
-          await sandbox.filesystem.makeDir(opts.cwd)
-        }
-        return sandbox
-      })
-=======
-  static async create(optsOrID?: string | SandboxOpts) {
-    const opts = typeof optsOrID === 'string' ? { id: optsOrID } : optsOrID
+    const opts: SandboxOpts | undefined = typeof optsOrTemplate === 'string' ? { template: optsOrTemplate } : optsOrTemplate
     const sandbox = new Sandbox(opts)
     await sandbox._open({ timeout: opts?.timeout })
 
     return sandbox
->>>>>>> 01d86b9e
   }
 
   /**
