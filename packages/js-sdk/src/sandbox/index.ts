import normalizePath from 'normalize-path'

import { ENVD_PORT, FILE_ROUTE } from '../constants'
import { id } from '../utils/id'
import { createDeferredPromise, formatSettledErrors, withTimeout } from '../utils/promise'
import { codeSnippetService, ScanOpenedPortsHandler as ScanOpenPortsHandler } from './codeSnippet'
import { FileInfo, FilesystemManager, filesystemService } from './filesystem'
import FilesystemWatcher from './filesystemWatcher'
import { Process, ProcessManager, ProcessMessage, ProcessOpts, ProcessOutput, processService } from './process'
import { CallOpts, SandboxConnection, SandboxConnectionOpts } from './sandboxConnection'
import { Terminal, TerminalManager, TerminalOpts, TerminalOutput, terminalService } from './terminal'
import { resolvePath } from '../utils/filesystem'
import { Assistant } from '../templates/openai'

export type DownloadFileFormat =
  | 'base64'
  | 'blob'
  | 'buffer'
  | 'arraybuffer'
  | 'text';

export interface SandboxOpts extends SandboxConnectionOpts {
  onScanPorts?: ScanOpenPortsHandler;
  timeout?: number;
  onStdout?: (out: ProcessMessage) => Promise<void> | void;
  onStderr?: (out: ProcessMessage) => Promise<void> | void;
  onExit?: () => Promise<void> | void;
}

export interface Action<T = { [key: string]: any }> {
  (sandbox: Sandbox, args: T): string | Promise<string>
}

export class Sandbox extends SandboxConnection {
  readonly terminal: TerminalManager
  readonly filesystem: FilesystemManager
  readonly process: ProcessManager

  readonly _actions: Map<string, Action<any>> = new Map()

  private readonly onScanPorts?: ScanOpenPortsHandler

  protected constructor(opts?: SandboxOpts) {
    opts = opts || {}
    super(opts)
    this.onScanPorts = opts.onScanPorts

    // Init Filesystem handler
    this.filesystem = {
      /**
       * List files in a directory.
       * @param path Path to a directory
       * @param opts Call options
       * @param {timeout} [opts.timeout] Timeout in milliseconds (default is 60 seconds)
       * @returns Array of files in a directory
       */
      list: async (path, opts?: CallOpts) => {
        return (await this._call(
          filesystemService,
          'list',
          [_resolvePath(path)],
          opts,
        )) as FileInfo[]
      },
      /**
       * Reads the whole content of a file.
       * @param path Path to a file
       * @param opts Call options
       * @param {timeout} [opts.timeout] Timeout in milliseconds (default is 60 seconds)
       * @returns Content of a file
       */
      read: async (path, opts?: CallOpts) => {
        return (await this._call(
          filesystemService,
          'read',
          [_resolvePath(path)],
          opts,
        )) as string
      },
      /**
       * Removes a file or a directory.
       * @param path Path to a file or a directory
       * @param opts Call options
       * @param {timeout} [opts.timeout] Timeout in milliseconds (default is 60 seconds)
       */
      remove: async (path, opts?: CallOpts) => {
        await this._call(
          filesystemService,
          'remove',
          [_resolvePath(path)],
          opts,
        )
      },
      /**
       * Writes content to a new file on path.
       * @param path Path to a new file. For example '/dirA/dirB/newFile.txt' when creating 'newFile.txt'
       * @param content Content to write to a new file
       * @param opts Call options
       * @param {timeout} [opts.timeout] Timeout in milliseconds (default is 60 seconds)
       */
      write: async (path, content, opts?: CallOpts) => {
        await this._call(
          filesystemService,
          'write',
          [_resolvePath(path), content],
          opts,
        )
      },
      /**
       * Write array of bytes to a file.
       * This can be used when you cannot represent the data as an UTF-8 string.
       *
       * @param path path to a file
       * @param content byte array representing the content to write
       */
      writeBytes: async (path: string, content: Uint8Array) => {
        // We need to convert the byte array to base64 string without using browser or node specific APIs.
        // This should be achieved by the node polyfills.
        const base64Content = Buffer.from(content).toString('base64')
        await this._call(filesystemService, 'writeBase64', [
          _resolvePath(path),
          base64Content,
        ])
      },
      /**
       * Reads the whole content of a file as an array of bytes.
       * @param path path to a file
       * @returns byte array representing the content of a file
       */
      readBytes: async (path: string) => {
        const base64Content = (await this._call(
          filesystemService,
          'readBase64',
          [_resolvePath(path)],
        )) as string
        // We need to convert the byte array to base64 string without using browser or node specific APIs.
        // This should be achieved by the node polyfills.
        return Buffer.from(base64Content, 'base64')
      },
      /**
       * Creates a new directory and all directories along the way if needed on the specified pth.
       * @param path Path to a new directory. For example '/dirA/dirB' when creating 'dirB'.
       * @param opts Call options
       * @param {timeout} [opts.timeout] Timeout in milliseconds (default is 60 seconds)
       */
      makeDir: async (path, opts?: CallOpts) => {
        await this._call(
          filesystemService,
          'makeDir',
          [_resolvePath(path)],
          opts,
        )
      },
      /**
       * Watches directory for filesystem events.
       * @param path Path to a directory that will be watched
       * @returns New watcher
       */
      watchDir: (path: string) => {
        this.logger.debug?.(`Watching directory "${path}"`)
        const npath = normalizePath(_resolvePath(path))
        return new FilesystemWatcher(this, npath)
      },
    }

    // Init Terminal handler
    this.terminal = {
      start: async ({
        onData,
        size,
        onExit,
        envVars,
        cmd,
        cwd = '',
        terminalID = id(12),
        timeout = undefined,
      }: TerminalOpts) => {
        const start = async ({
          onData,
          size,
          onExit,
          envVars,
          cmd,
          cwd = '',
          rootDir,
          terminalID = id(12),
        }: Omit<TerminalOpts, 'timeout'>) => {
          this.logger.debug?.(`Starting terminal "${terminalID}"`)
          if (!cwd && rootDir) {
            this.logger.warn?.(
              'The rootDir parameter is deprecated, use cwd instead.',
            )
            cwd = rootDir
          }
          if (!cwd && this.cwd) {
            cwd = this.cwd
          }
          envVars = envVars || {}
          envVars = { ...this.envVars, ...envVars }

          const { promise: terminalExited, resolve: triggerExit } =
            createDeferredPromise()

          const output = new TerminalOutput()

          function handleData(data: string) {
            output.addData(data)
            onData?.(data)
          }

          const [onDataSubID, onExitSubID] = await this._handleSubscriptions(
            this._subscribe(terminalService, handleData, 'onData', terminalID),
            this._subscribe(terminalService, triggerExit, 'onExit', terminalID),
          )

          const { promise: unsubscribing, resolve: handleFinishUnsubscribing } =
            createDeferredPromise<TerminalOutput>()

          terminalExited.then(async () => {
            const results = await Promise.allSettled([
              this._unsubscribe(onExitSubID),
              this._unsubscribe(onDataSubID),
            ])
            this.logger.debug?.(`Terminal "${terminalID}" exited`)

            const errMsg = formatSettledErrors(results)
            if (errMsg) {
              this.logger.error?.(errMsg)
            }

            onExit?.()
            handleFinishUnsubscribing(output)
          })

          try {
            await this._call(terminalService, 'start', [
              terminalID,
              size.cols,
              size.rows,
              // Handle optional args for old devbookd compatibility
              ...(cmd !== undefined ? [envVars, cmd, cwd] : []),
            ])
          } catch (err) {
            triggerExit()
            await unsubscribing
            throw err
          }

          return new Terminal(
            terminalID,
            this,
            triggerExit,
            unsubscribing,
            output,
          )
        }
        return await withTimeout(
          start,
          timeout,
        )({
          onData,
          size,
          onExit,
          envVars,
          cmd,
          cwd,
          terminalID,
        })
      },
    }

    // Init Process handler
    this.process = {
      /**
       * Starts a new process.
       * @param optsOrID Process options or Process ID
       * @returns New process
       */
      start: async (optsOrID: string | ProcessOpts) => {
        const opts = typeof optsOrID === 'string' ? { cmd: optsOrID } : optsOrID
        const start = async ({
          cmd,
          onStdout,
          onStderr,
          onExit,
          envVars = {},
          cwd = '',
          rootDir,
          processID = id(12),
        }: Omit<ProcessOpts, 'timeout'>) => {
          if (!cwd && rootDir) {
            this.logger.warn?.(
              'The rootDir parameter is deprecated, use cwd instead.',
            )
            cwd = rootDir
          }
          if (!cwd && this.cwd) {
            cwd = this.cwd
          }
          if (!cmd) throw new Error('cmd is required')

          envVars = envVars || {}
          envVars = { ...this.envVars, ...envVars }

          this.logger.debug?.(`Starting process "${processID}", cmd: "${cmd}"`)

          const { promise: processExited, resolve: triggerExit } =
            createDeferredPromise()

          const output = new ProcessOutput()
          const handleExit = (exitCode: number) => {
            output.setExitCode(exitCode)
            triggerExit()
          }

          const handleStdout = (data: { line: string; timestamp: number }) => {
            const message = new ProcessMessage(
              data.line,
              data.timestamp,
              false,
            )
            output.addStdout(message)

            if (onStdout) {
              onStdout(message)
            } else if ((this.opts as SandboxOpts).onStdout) {
              // @ts-expect-error TS2339
              this.opts.onStdout(message)
            }
          }

          const handleStderr = (data: { line: string; timestamp: number }) => {
            const message = new ProcessMessage(data.line, data.timestamp, true)
            output.addStderr(message)

            if (onStderr) {
              onStderr(message)
            } else if ((this.opts as SandboxOpts).onStderr) {
              // @ts-expect-error TS2339
              this.opts.onStderr(message)
            }
          }

          const [onExitSubID, onStdoutSubID, onStderrSubID] =
            await this._handleSubscriptions(
              this._subscribe(processService, handleExit, 'onExit', processID),
              this._subscribe(
                processService,
                handleStdout,
                'onStdout',
                processID,
              ),
              this._subscribe(
                processService,
                handleStderr,
                'onStderr',
                processID,
              ),
            )

          const { promise: unsubscribing, resolve: handleFinishUnsubscribing } =
            createDeferredPromise<ProcessOutput>()

          processExited.then(async () => {
            const results = await Promise.allSettled([
              this._unsubscribe(onExitSubID),
              onStdoutSubID ? this._unsubscribe(onStdoutSubID) : undefined,
              onStderrSubID ? this._unsubscribe(onStderrSubID) : undefined,
            ])
            this.logger.debug?.(`Process "${processID}" exited`)

            const errMsg = formatSettledErrors(results)
            if (errMsg) {
              this.logger.error?.(errMsg)
            }

            if (onExit) {
              onExit(output.exitCode || 0)
            } else if ((this.opts as SandboxOpts).onExit) {
              // @ts-expect-error TS2339
              this.opts.onExit()
            }

            handleFinishUnsubscribing(output)
          })

          try {
            await this._call(processService, 'start', [
              processID,
              cmd,
              envVars,
              cwd,
            ])
          } catch (err) {
            triggerExit()
            await unsubscribing
            throw err
          }

          return new Process(
            processID,
            this,
            triggerExit,
            unsubscribing,
            output,
          )
        }
        const timeout = opts.timeout
        return await withTimeout(start, timeout)(opts)
      },

      startAndWait: async (optsOrID: string | ProcessOpts) => {
        const process = await this.process.start(optsOrID)
        return await process.wait()
      }
    }


    const _resolvePath = (path: string): string =>
      resolvePath(path, this.cwd, this.logger)
  }

  /**
   * URL that can be used to download or upload file to the sandbox via a multipart/form-data POST request.
   * This is useful if you're uploading files directly from the browser.
   * The file will be uploaded to the user's home directory with the same name.
   * If a file with the same name already exists, it will be overwritten.
   */
  get fileURL() {
    const protocol = this.opts.__debug_devEnv === 'local' ? 'http' : 'https'
    const hostname = this.getHostname(this.opts.__debug_port || ENVD_PORT)
    return `${protocol}://${hostname}${FILE_ROUTE}`
  }

<<<<<<< HEAD
  get actions() {
    return [...this._actions.entries()]
  }

  get openai() {
    return {
      assistant: new Assistant(this),
    } as const
  }

  static async create(opts?: SandboxOpts) {
=======
  /**
   * Creates a new Sandbox.
   * @param optsOrID Sandbox options or Sandbox ID
   * @returns New Sandbox
   *
   * @example
   * ```ts
   * const sandbox = await Sandbox.create()
   * ```
   */
  static async create(optsOrID?: string | SandboxOpts) {
    const opts = typeof optsOrID === 'string' ? { id: optsOrID } : optsOrID
>>>>>>> 75b50b28
    return new Sandbox(opts)
      ._open({ timeout: opts?.timeout })
      .then(async (sandbox) => {
        if (opts?.cwd) {
          console.log(`Custom cwd for Sandbox set: "${opts.cwd}"`)
          await sandbox.filesystem.makeDir(opts.cwd)
        }
        return sandbox
      })
  }

  registerAction<T = { [name: string]: any }>(name: string, action: Action<T>) {
    this._actions.set(name, action)

    return this
  }

  unregisterAction(name: string) {
    this._actions.delete(name)

    return this
  }

  /**
   * Uploads a file to the sandbox.
   * The file will be uploaded to the user's home directory with the same name.
   * If a file with the same name already exists, it will be overwritten.
   *
   * **You can use the {@link Sandbox.fileURL} property and upload file directly via POST multipart/form-data**
   *
   */
  async uploadFile(file: Buffer | Blob, filename: string) {
    const body = new FormData()

    const blob =
      file instanceof Blob
        ? file
        : new Blob([file], { type: 'application/octet-stream' })

    body.append('file', blob, filename)

    // TODO: Ensure the this is bound in this function
    const response = await fetch(this.fileURL, {
      method: 'POST',
      body,
    })

    if (!response.ok) {
      const text = await response.text()
      throw new Error(
        `Failed to upload file ${response.status} - ${response.statusText}: ${text}`,
      )
    }

    return `/home/user/${filename}`
  }

  async downloadFile(remotePath: string, format?: DownloadFileFormat) {
    remotePath = encodeURIComponent(remotePath)

    // TODO: Ensure the this is bound in this function
    const response = await fetch(`${this.fileURL}?path=${remotePath}`)
    if (!response.ok) {
      const text = await response.text()
      throw new Error(`Failed to download file '${remotePath}': ${text}`)
    }

    switch (format) {
      case 'base64':
        return Buffer.from(await response.arrayBuffer()).toString('base64')
      case 'blob':
        return await response.blob()
      case 'buffer':
        return Buffer.from(await response.arrayBuffer())
      case 'arraybuffer':
        return await response.arrayBuffer()
      case 'text':
        return await response.text()
      default:
        return await response.arrayBuffer()
    }
  }

  protected override async _open(opts: CallOpts) {
    await super._open(opts)

    const portsHandler = this.onScanPorts
      ? (ports: { State: string; Ip: string; Port: number }[]) =>
        this.onScanPorts?.(
          ports.map((p) => ({ ip: p.Ip, port: p.Port, state: p.State })),
        )
      : undefined

    await this._handleSubscriptions(
      portsHandler
        ? this._subscribe(codeSnippetService, portsHandler, 'scanOpenedPorts')
        : undefined,
    )

    return this
  }
}<|MERGE_RESOLUTION|>--- conflicted
+++ resolved
@@ -432,7 +432,6 @@
     return `${protocol}://${hostname}${FILE_ROUTE}`
   }
 
-<<<<<<< HEAD
   get actions() {
     return [...this._actions.entries()]
   }
@@ -443,8 +442,6 @@
     } as const
   }
 
-  static async create(opts?: SandboxOpts) {
-=======
   /**
    * Creates a new Sandbox.
    * @param optsOrID Sandbox options or Sandbox ID
@@ -457,7 +454,6 @@
    */
   static async create(optsOrID?: string | SandboxOpts) {
     const opts = typeof optsOrID === 'string' ? { id: optsOrID } : optsOrID
->>>>>>> 75b50b28
     return new Sandbox(opts)
       ._open({ timeout: opts?.timeout })
       .then(async (sandbox) => {
